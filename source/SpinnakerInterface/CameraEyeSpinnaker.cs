--- conflicted
+++ resolved
@@ -34,11 +34,10 @@
         private ulong NumFramesGrabbed = 0;
         private long lastExposureEndLineStatusAll;
         private ImageEyeTimestamp lastTimestamp; 
-<<<<<<< HEAD
-=======
+
 
         private string line0Status = "FALSE";
->>>>>>> 890c2292
+
 
         private const string TRIGGER_LINE = "Line2";
         private const string STROBE_OUT_LINE = "Line1";
@@ -179,11 +178,10 @@
                                      timestamp)
                     {
                         WhichEye = WhichEye,
-<<<<<<< HEAD
-                        ImageSourceData = (rawImage.ChunkData,  rawImage),
-=======
+                        //ImageSourceData = (rawImage.ChunkData,  rawImage),
+
                         ImageSourceData = (camLineStatus(INPUT_LINE),  rawImage),
->>>>>>> 890c2292
+
                     };
                 }
             }
@@ -209,11 +207,8 @@
             $"This string shows up in Timing tab!! [{WhichEye}{(isMaster == TriggerMode.Master ? "[Master]" : "")}: {camModelName}]\n"
           + $"FrameID {CurrentFrameID}  #Grabbed {NumFramesGrabbed}  #Dropped {CurrentFrameID - NumFramesGrabbed}\n\n"
           + $"GPIO {lastExposureEndLineStatusAll} Seconds {lastTimestamp.Seconds}\n\n"
-<<<<<<< HEAD
           + $"GPIO Line 0 {camLineStatus(INPUT_LINE)} \n\n";
-=======
-          + $"GPIO Line 0 {camLineStatus(INPUT_LINE)} \n\n" ;
->>>>>>> 890c2292
+
 
 
         private BoolNode camLineStatus(string lineName)
@@ -221,10 +216,7 @@
             cam.LineSelector.FromString(lineName);
             return cam.LineStatus;
         }
-<<<<<<< HEAD
-
-=======
->>>>>>> 890c2292
+
 
         // Center the pupil in the ROI. The centerPupil parameter gives the current pixel
         // location of the tracked pupil within the ROI, so we use it to offset the
@@ -349,10 +341,7 @@
 
                     //# Set line 0 as input for receiving ttl pulses for synchornization
                     cam.LineSelector.FromString(INPUT_LINE);
-<<<<<<< HEAD
-=======
                     cam.LineMode.FromString("Input");
->>>>>>> 890c2292
                     cam.LineInverter.Value = false;
 
                     //# For Firefly, set to Input. For Blackfly, this will be an error,
